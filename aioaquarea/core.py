"""Aquarea Client foy asyncio."""
from __future__ import annotations

import asyncio
from datetime import date, datetime, timezone
import functools
import logging
from typing import List, Optional
import urllib.parse

import aiohttp

from .const import (
    AQUAREA_SERVICE_A2W_STATUS_DISPLAY,
    AQUAREA_SERVICE_BASE,
    AQUAREA_SERVICE_CONSUMPTION,
    AQUAREA_SERVICE_CONTRACT,
    AQUAREA_SERVICE_DEVICES,
    AQUAREA_SERVICE_LOGIN,
)
from .data import (
    Device,
    DeviceInfo,
    DeviceStatus,
    DeviceZoneInfo,
    DeviceZoneStatus,
    ExtendedOperationMode,
    FaultError,
    OperationMode,
    OperationStatus,
    SensorMode,
    Tank,
    TankStatus,
    UpdateOperationMode,
    ZoneSensor,
)
from .errors import ApiError, AuthenticationError, AuthenticationErrorCodes, InvalidData
from .statistics import Consumption, DateType


def auth_required(fn):
    """Decorator to require authentication and to refresh login if it's able to."""

    @functools.wraps(fn)
    async def _wrap(client, *args, **kwargs):
        if client.is_logged is False:
            client.logger.warning(f"{client}: User is not logged or session is too old")
            await client.login()

        try:
            response = await fn(client, *args, **kwargs)
        except AuthenticationError as exception:
            client.logger.warning(
                f"{client}: Auth Error: {exception.error_code} - {exception.error_message}."
            )

            # If the error is invalid credentials, we don't want to retry the request.
            if (
                exception.error_code
                == AuthenticationErrorCodes.INVALID_USERNAME_OR_PASSWORD
                or not client.is_refresh_login_enabled
            ):
                raise

            client.logger.warning(f"{client}: Trying to login again.")
            await client.login()
            response = await fn(client, *args, **kwargs)

        return response

    return _wrap


class Client:
    """Aquarea Client"""

    _HEADERS = {
        # "Content-Type": "application/x-www-form-urlencoded",
        "Cache-Control": "max-age=0",
        "Accept": "text/html,application/xhtml+xml,application/xml;q=0.9,image/webp,*/*;q=0.8",
        "Accept-Encoding": "deflate, br",
        "Upgrade-Insecure-Requests": "1",
        "User-Agent": "Mozilla/5.0 (Windows NT 10.0; Win64; x64; rv:74.0) Gecko/20100101 Firefox/74.0",
    }

    def __init__(
        self,
        session: aiohttp.ClientSession,
        username: str,
        password: str,
        refresh_login: bool = True,
        logger: Optional[logging.Logger] = None,
    ):

        self._login_lock = asyncio.Lock()
        self._sess = session
        self._username = username
        self._password = password
        self._refresh_login = refresh_login
        self._logger = logger or logging.getLogger("aioaquarea")
        self._token_expiration: Optional[datetime] = None
        self._last_login: datetime = datetime.min

    @property
    def username(self) -> str:
        """The username used to login"""
        return self._username

    @property
    def password(self) -> str:
        """Return the password"""
        return self._password

    @property
    def is_refresh_login_enabled(self) -> bool:
        """Return True if the client is allowed to refresh the login"""
        return self._refresh_login

    @property
    def token_expiration(self) -> Optional[datetime]:
        """Return the expiration date of the token"""
        return self._token_expiration

    @property
    def is_logged(self) -> bool:
        """Return True if the user is logged in"""
        if not self._token_expiration:
            return False

        now = datetime.astimezone(datetime.utcnow(), tz=timezone.utc)
        return now < self._token_expiration

    @property
    def logger(self) -> logging.Logger:
        """Return the logger"""
        return self._logger

    async def request(
        self,
        method: str,
        url: str,
        referer: str = AQUAREA_SERVICE_BASE,
        throw_on_error=True,
        content_type: str = "application/x-www-form-urlencoded",
        **kwargs,
    ) -> aiohttp.ClientResponse:
        """Make a request to Aquarea and return the response"""

        headers = self._HEADERS.copy()
        request_headers = kwargs.get("headers", {})
        headers.update(request_headers)
        headers["referer"] = referer
        headers["content-type"] = content_type
        kwargs["headers"] = headers

        resp = await self._sess.request(method, AQUAREA_SERVICE_BASE + url, **kwargs)

        # Aquarea returns a 200 even if the request failed, we need to check the message property to see if it's an error
        # Some errors just require to login again, so we raise a AuthenticationError in those known cases
        errors = [FaultError]
        if throw_on_error:
            errors = await self.look_for_errors(resp)
            # If we have errors, let's look for authentication errors
            for error in errors:
                if error.error_code in list(AuthenticationErrorCodes):
                    raise AuthenticationError(error.error_code, error.error_message)

                raise ApiError(error.error_code, error.error_message)

        return resp

    async def look_for_errors(
        self, response: aiohttp.ClientResponse
    ) -> list[FaultError]:
        """Look for errors in the response and return them as a list of FaultError objects"""
        if response.content_type != "application/json":
            return []

        data = await response.json()

        if not isinstance(data, dict):
            return []

        return [
            FaultError(error["errorMessage"], error["errorCode"])
            for error in data.get("message", {})
        ]

    async def login(self) -> None:
        """Login to Aquarea and stores a token in the session"""
        intent = datetime.now()
        await self._login_lock.acquire()
        try:
            if self._last_login > intent:
                return

            params = {
                "var.inputOmit": "false",
                "var.loginId": self.username,
                "var.password": self.password,
            }

            response: aiohttp.ClientResponse = await self.request(
                "POST",
                AQUAREA_SERVICE_LOGIN,
                referer=AQUAREA_SERVICE_BASE,
                data=urllib.parse.urlencode(params),
            )

            data = await response.json()

            if not isinstance(data, dict):
                raise InvalidData(data)

            self._token_expiration = datetime.strptime(
                data["accessToken"]["expires"], "%Y-%m-%dT%H:%M:%S%z"
            )

            self._logger.info(
                f"Login successful for {self.username}. Access Token Expiration: {self._token_expiration}"
            )

            self._last_login = datetime.now()

        finally:
            self._login_lock.release()

    @auth_required
    async def get_devices(self, include_long_id=False) -> List[DeviceInfo]:
        """Get list of devices and its configuration, without status."""
        response = await self.request("GET", AQUAREA_SERVICE_DEVICES)
        data = await response.json()

        if not isinstance(data, dict):
            raise InvalidData(data)

        devices: List[DeviceInfo] = []

        for record in data["device"]:
            zones: list[DeviceZoneInfo] = []

            for zone_record in record["configration"][0]["zoneInfo"]:
                cool_mode = zone_record["coolMode"] == "enable"
                zone = DeviceZoneInfo(
                    zone_record["zoneId"],
                    zone_record["zoneName"],
                    zone_record["zoneType"],
                    cool_mode,
                    ZoneSensor(zone_record["zoneSensor"]),
                    SensorMode(zone_record["heatSensor"]),
                    SensorMode(zone_record["coolSensor"]) if cool_mode else None,
                )
                zones.append(zone)

            device_id = record["deviceGuid"]
            long_id = (
                await self.get_device_long_id(device_id) if include_long_id else ""
            )

            device = DeviceInfo(
                device_id,
                record["configration"][0]["a2wName"],
                long_id,
                OperationMode(record["configration"][0]["operationMode"]),
                record["configration"][0]["tankInfo"][0]["tank"] == "Yes",
                record["configration"][0]["firmVersion"],
                zones,
            )

            devices.append(device)

        return devices

    @auth_required
    async def get_device_long_id(self, device_id: str) -> str:
        """Retrives device long id to be used to retrive device status"""
        cookies = dict(selectedGwid=device_id)
        resp = await self.request(
            "POST",
            AQUAREA_SERVICE_CONTRACT,
            referer=AQUAREA_SERVICE_BASE,
            cookies=cookies,
        )
        return resp.cookies.get("selectedDeviceId").value

    @auth_required
    async def get_device_status(self, long_id: str) -> DeviceStatus:
        """Retrives device status"""
        response = await self.request(
            "GET", f"{AQUAREA_SERVICE_DEVICES}/{long_id}?var.deviceDirect=1"
        )
        data = await response.json()

        device = data.get("status")[0]
        operation_mode_value = device.get("operationMode")

        device_status = DeviceStatus(
            long_id,
            OperationStatus(device.get("operationStatus")),
            OperationStatus(device.get("deiceStatus")),
            device.get("outdoorNow"),
            ExtendedOperationMode.OFF
            if operation_mode_value == 99
            else ExtendedOperationMode(operation_mode_value),
            [
                FaultError(fault_status["errorMessage"], fault_status["errorCode"])
                for fault_status in device.get("faultStatus", [])
            ],
            device.get("direction"),
            device.get("pumpDuty"),
            [
                TankStatus(
                    OperationStatus(tank_status["operationStatus"]),
                    tank_status["temparatureNow"],
                    tank_status["heatMax"],
                    tank_status["heatMin"],
                    tank_status["heatSet"],
                )
                for tank_status in device.get("tankStatus", [])
            ],
            [
                DeviceZoneStatus(
                    zone_status["zoneId"],
                    zone_status["temparatureNow"],
                    OperationStatus(zone_status["operationStatus"]),
                    zone_status["heatMax"],
                    zone_status["heatMin"],
                    zone_status["heatSet"],
                    zone_status["coolMax"],
                    zone_status["coolMin"],
                    zone_status["coolSet"],
                )
                for zone_status in device.get("zoneStatus", [])
            ],
        )

        return device_status

    @auth_required
    async def get_device(
        self, device_info: DeviceInfo | None = None, device_id: str | None = None
    ) -> Device:
        """Retrieves device"""
        if not device_info and not device_id:
            raise ValueError("Either device_info or device_id must be provided")

        if not device_info:
            devices = await self.get_devices(include_long_id=True)
            device_info = next(
                filter(lambda d: d.device_id == device_id, devices), None
            )

        return DeviceImpl(
            device_info, await self.get_device_status(device_info.long_id), self
        )

    @auth_required
    async def post_device_operation_status(
        self, long_device_id: str, new_operation_status: OperationStatus
    ) -> None:
        """Post device operation status"""
        data = {
            "status": [
                {
                    "deviceGuid": long_device_id,
                    "operationStatus": new_operation_status.value,
                }
            ]
        }

        response = await self.request(
            "POST",
            f"{AQUAREA_SERVICE_DEVICES}/{long_device_id}",
            referer=AQUAREA_SERVICE_A2W_STATUS_DISPLAY,
            content_type="application/json",
            json=data,
        )

        return None

    @auth_required
    async def post_device_tank_temperature(
        self, long_device_id: str, new_temperature: int
    ) -> None:
        """Post device tank temperature"""
        data = {
            "status": [
                {
                    "deviceGuid": long_device_id,
                    "tankStatus": [
                        {
                            "heatSet": new_temperature,
                        }
                    ],
                }
            ]
        }

        response = await self.request(
            "POST",
            f"{AQUAREA_SERVICE_DEVICES}/{long_device_id}",
            referer=AQUAREA_SERVICE_A2W_STATUS_DISPLAY,
            content_type="application/json",
            json=data,
        )

    @auth_required
    async def post_device_tank_operation_status(
        self,
        long_device_id: str,
        new_operation_status: OperationStatus,
        new_device_operation_status: OperationStatus = OperationStatus.ON,
    ) -> None:
        """Post device tank operation status"""
        data = {
            "status": [
                {
                    "deviceGuid": long_device_id,
                    "operationStatus": new_device_operation_status.value,
                    "tankStatus": [
                        {
                            "operationStatus": new_operation_status.value,
                        }
                    ],
                }
            ]
        }

        response = await self.request(
            "POST",
            f"{AQUAREA_SERVICE_DEVICES}/{long_device_id}",
            referer=AQUAREA_SERVICE_A2W_STATUS_DISPLAY,
            content_type="application/json",
            json=data,
        )

    @auth_required
    async def post_device_operation_update(
        self,
        long_id: str,
        mode: UpdateOperationMode,
        zones: dict[int, OperationStatus],
        operation_status: OperationStatus.ON,
    ) -> None:
        """Post device operation update"""
        data = {
            "status": [
                {
                    "deviceGuid": long_id,
                    "operationMode": mode.value,
                    "operationStatus": operation_status.value,
                    "zoneStatus": [
                        {
                            "zoneId": zone_id,
                            "operationStatus": zones[zone_id].value,
                        }
                        for zone_id in zones
                    ],
                }
            ]
        }

        response = await self.request(
            "POST",
            f"{AQUAREA_SERVICE_DEVICES}/{long_id}",
            referer=AQUAREA_SERVICE_A2W_STATUS_DISPLAY,
            content_type="application/json",
            json=data,
        )

    async def post_device_zone_heat_temperature(
        self, long_id: str, zone_id: int, temperature: int
    ) -> None:
        """Post device zone heat temperature"""
        return await self._post_device_zone_temperature(
            long_id, zone_id, temperature, "heatSet"
        )

    async def post_device_zone_cool_temperature(
        self, long_id: str, zone_id: int, temperature: int
    ) -> None:
        """Post device zone cool temperature"""
        return await self._post_device_zone_temperature(
            long_id, zone_id, temperature, "coolSet"
        )

    @auth_required
    async def _post_device_zone_temperature(
        self, long_id: str, zone_id: int, temperature: int, key: str
    ) -> None:
        """Post device zone temperature"""
        data = {
            "status": [
                {
                    "deviceGuid": long_id,
                    "zoneStatus": [
                        {
                            "zoneId": zone_id,
                            key: temperature,
                        }
                    ],
                }
            ]
        }

        response = await self.request(
            "POST",
            f"{AQUAREA_SERVICE_DEVICES}/{long_id}",
            referer=AQUAREA_SERVICE_A2W_STATUS_DISPLAY,
            content_type="application/json",
            json=data,
        )

    @auth_required
<<<<<<< HEAD
    async def get_device_consumption(
        self, long_id: str, aggregation: DateType, date_input: str
    ) -> Consumption:
        """Get device consumption"""
        response = await self.request(
            "GET",
            f"{AQUAREA_SERVICE_CONSUMPTION}/{long_id}?{aggregation}={date_input}",
            referer=AQUAREA_SERVICE_A2W_STATUS_DISPLAY,
        )

        date_data = await response.json()
        return Consumption(date_data.get("dateData")[0])

=======
    async def post_set_quiet_mode(
        self, long_id: str, mode: QuietMode
    ) -> None:
        """Post quiet mode"""
        data = {
            "status": [
                {
                    "deviceGuid": long_id,
                    "quietMode": mode.value
                }
            ]
        }

        response = await self.request(
            "POST",
            f"{AQUAREA_SERVICE_DEVICES}/{long_id}",
            referer=AQUAREA_SERVICE_A2W_STATUS_DISPLAY,
            content_type="application/json",
            json=data,
        )

>>>>>>> b83c20e9

class TankImpl(Tank):
    """Tank implementation"""

    _client: Client

    def __init__(self, status: TankStatus, device: Device, client: Client) -> None:
        super().__init__(status, device)
        self._client = client

    async def __set_target_temperature__(self, value: int) -> None:
        await self._client.post_device_tank_temperature(self._device.long_id, value)

    async def __set_operation_status__(
        self, status: OperationStatus, device_status: OperationStatus
    ) -> None:
        await self._client.post_device_tank_operation_status(
            self._device.long_id, status, device_status
        )


class DeviceImpl(Device):
    """Device implementation able to auto-refresh using the Aquarea Client"""

    def __init__(self, info: DeviceInfo, status: DeviceStatus, client: Client) -> None:
        super().__init__(info, status)
        self._client = client

        if self.has_tank:
            self._tank = TankImpl(self._status.tank_status[0], self, self._client)

    async def refresh_data(self) -> None:
        self._status = await self._client.get_device_status(self._info.long_id)

        if self.has_tank:
            self._tank = TankImpl(self._status.tank_status[0], self, self._client)

        self.__build_zones__()

    async def __set_operation_status__(self, status: OperationStatus) -> None:
        await self._client.post_device_operation_status(self.long_id, status)

    async def set_mode(
        self, mode: UpdateOperationMode, zone_id: int | None = None
    ) -> None:
        zones: dict[int, OperationStatus] = {}

        for zone in self.zones.values():
            if zone_id is None or zone.zone_id == zone_id:
                zones[zone.zone_id] = (
                    OperationStatus.OFF
                    if UpdateOperationMode.OFF == mode
                    else OperationStatus.ON
                )
            else:
                zones[zone.zone_id] = zone.operation_status

        tank_off = (
            not self.has_tank
            or self.has_tank
            and self.tank.operation_status == OperationStatus.OFF
        )

        operation_status = (
            OperationStatus.OFF
            if mode == UpdateOperationMode.OFF
            and tank_off
            and all(status == OperationStatus.OFF for status in zones.values())
            else OperationStatus.ON
        )

        await self._client.post_device_operation_update(
            self.long_id, mode, zones, operation_status
        )

    async def set_temperature(
        self, temperature: int, zone_id: int | None = None
    ) -> None:
        if not self.zones.get(zone_id).supports_set_temperature:
            return

        if self.mode in [ExtendedOperationMode.AUTO_COOL, ExtendedOperationMode.COOL]:
            await self._client.post_device_zone_cool_temperature(
                self.long_id, zone_id, temperature
            )
        elif self.mode in [ExtendedOperationMode.AUTO_HEAT, ExtendedOperationMode.HEAT]:
            await self._client.post_device_zone_heat_temperature(
                self.long_id, zone_id, temperature
            )

    async def set_quiet_mode(
        self, mode: QuietMode
    ) -> None:
        await self._client.post_set_quiet_mode(self.long_id, mode)<|MERGE_RESOLUTION|>--- conflicted
+++ resolved
@@ -512,21 +512,6 @@
         )
 
     @auth_required
-<<<<<<< HEAD
-    async def get_device_consumption(
-        self, long_id: str, aggregation: DateType, date_input: str
-    ) -> Consumption:
-        """Get device consumption"""
-        response = await self.request(
-            "GET",
-            f"{AQUAREA_SERVICE_CONSUMPTION}/{long_id}?{aggregation}={date_input}",
-            referer=AQUAREA_SERVICE_A2W_STATUS_DISPLAY,
-        )
-
-        date_data = await response.json()
-        return Consumption(date_data.get("dateData")[0])
-
-=======
     async def post_set_quiet_mode(
         self, long_id: str, mode: QuietMode
     ) -> None:
@@ -548,7 +533,19 @@
             json=data,
         )
 
->>>>>>> b83c20e9
+    async def get_device_consumption(
+        self, long_id: str, aggregation: DateType, date_input: str
+    ) -> Consumption:
+        """Get device consumption"""
+        response = await self.request(
+            "GET",
+            f"{AQUAREA_SERVICE_CONSUMPTION}/{long_id}?{aggregation}={date_input}",
+            referer=AQUAREA_SERVICE_A2W_STATUS_DISPLAY,
+        )
+
+        date_data = await response.json()
+        return Consumption(date_data.get("dateData")[0])
+
 
 class TankImpl(Tank):
     """Tank implementation"""
